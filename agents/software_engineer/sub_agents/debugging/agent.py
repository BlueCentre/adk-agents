--- conflicted
+++ resolved
@@ -28,15 +28,13 @@
     base_config["included_tools"] = ["profiler_tool", "trace_analyzer_tool"]
     base_config["mcp_server_filter"].extend(["trace-analyzer", "heap-analyzer"])
 
-<<<<<<< HEAD
 # Load tools with per-sub-agent MCP configuration
 tools = load_tools_for_sub_agent(
     "debugging", base_config, sub_agent_name="debugging_agent"
 )
-=======
+
 # Create telemetry callbacks for observability
 callbacks = create_telemetry_callbacks("debugging_agent")
->>>>>>> 02922993
 
 debugging_agent = LlmAgent(
     model=agent_config.DEFAULT_SUB_AGENT_MODEL,
@@ -48,18 +46,7 @@
         top_p=0.95,
         max_output_tokens=4096,
     ),
-<<<<<<< HEAD
     tools=tools,
-=======
-    tools=[
-        read_file_tool,
-        list_dir_tool,
-        edit_file_tool,
-        codebase_search_tool,  # Critical for understanding code context
-        execute_shell_command_tool,
-        # get_os_info,
-        # google_search_grounding,
-    ],
     # Add telemetry callbacks for observability
     before_agent_callback=callbacks["before_agent"],
     after_agent_callback=callbacks["after_agent"],
@@ -67,6 +54,5 @@
     after_model_callback=callbacks["after_model"],
     before_tool_callback=callbacks["before_tool"],
     after_tool_callback=callbacks["after_tool"],
->>>>>>> 02922993
     output_key="debugging",
 )